import torch
import math
from torch.utils.data import DataLoader, Subset
import torch.nn.functional as F
from collections import defaultdict

TRUST_THRESHOLD = 0.1
WINDOW_SIZE = 5
LOW_TRUST_COUNT_THRESHOLD = 2
LOW_TRUST_SCORE = 0.05

import random

class Client:
    """
    Simulation of a client in a federated learning.
    Each client has its own model, dataset, train function.
    """
    def __init__(self, client_id, model, dataset, indices, device):
        self.id = client_id
        self.device = device
        self.model = model.to(self.device)
        self.train_data = DataLoader(Subset(dataset, indices), batch_size=32, shuffle=True)

    def train(self, epochs=1, lr=0.01):
        self.model.train()

        # Save initial weights
        initial_state = {k: v.clone() for k, v in self.model.state_dict().items()}

        optimizer = torch.optim.SGD(self.model.parameters(), lr=lr)
        for _ in range(epochs):
            for x, y in self.train_data:
                x, y = x.to(self.device), y.to(self.device)
                optimizer.zero_grad()
                output = self.model(x)
                loss = F.cross_entropy(output, y)
                loss.backward()
                optimizer.step()

        print(f"Honest model update norm: {Client.state_dict_update_norm(initial_state, self.model.state_dict())}") 

        return self.model.state_dict()
    
    # Takes a initial model state_dict and the model state_dict after an update. Calculates the magnitude of the update. 
    @staticmethod
    def state_dict_update_norm(model_i, model_f):
        norm = 0 
        for k in model_f.keys():
            diff = model_f[k] - model_i[k]
            norm += torch.norm(diff).item() ** 2
        return norm ** 0.5
        
    @staticmethod
    def state_dict_norm(model):
        norm = 0
        for k in model.keys():
            norm += torch.norm(model[k]).item() ** 2
        return norm ** 0.5
    
    @staticmethod
    def state_dict_normalize(model_i, model_f, norm):
        if (model_i is not None):
            update = {k: model_f[k] - model_i[k] for k in model_f.keys()}

            update_norm = Client.state_dict_update_norm(model_i, model_f)
            scale = norm / update_norm
            
            model_n = {}
            for k in update.keys():
                update[k].mul_(scale)
                model_n[k] = model_i[k] + update[k]
        else:
            update_norm = Client.state_dict_norm(model_f)
            scale = norm / update_norm
            
            model_n = {k: v.clone() for k, v in model_f.items()}
            for k in model_n.keys():
                model_n[k].mul_(scale)

        return (model_n, scale)
        
    
    @staticmethod
    def state_dict_cosine_sim(model_u, model_x):
        u_vector = torch.cat([v.flatten() for v in model_u.values()])
        x_vector = torch.cat([v.flatten() for v in model_x.values()])

        # Compute cosine similarity
        return F.cosine_similarity(u_vector.unsqueeze(0), x_vector.unsqueeze(0)).item()
    
    @staticmethod
    def state_dict_dot_product(model_u, model_x):
        # Flatten and concatenate all tensors
        u_vector = torch.cat([v.flatten() for v in model_u.values()])
        x_vector = torch.cat([v.flatten() for v in model_x.values()])

        # Compute dot product
        dot_product = torch.dot(u_vector, x_vector).item()

        return dot_product
    
    # Returns model with updates at the given angle from model_u. Uses model_x to generate a orthogonal model
    @staticmethod
    def state_dict_rotate(init_model, model_u, model_x, angle):
        # Compute model updates for module u and module x
        u_update = {k: model_u[k] - init_model[k] for k in model_u.keys()}
        x_update = {k: model_x[k] - init_model[k] for k in model_x.keys()}
        u_update_norm = Client.state_dict_norm(u_update)

        # u.x / u.u
        scale = Client.state_dict_dot_product(u_update, x_update) / Client.state_dict_dot_product(u_update, u_update)

        # Scale u update to get the projection of x onto u. 
        model_p = {k: v.clone() for k, v in u_update.items()}
        for k in model_p.keys():
            model_p[k].mul_(scale)
        (model_pn, _) = Client.state_dict_normalize(None, model_p, u_update_norm)

        # Subtract projection from x to get the orthogonal projection
        model_o = {}
        for k in model_p.keys():
            model_o[k] = x_update[k] - model_p[k]
        (model_on, _) = Client.state_dict_normalize(None, model_o, u_update_norm)


        # Combine parallel and orthogonal vectors to reach given angle from model_u
        rotated_update = {}
        for k in u_update.keys():
            rotated_update[k] = init_model[k] + model_pn[k].mul_(math.cos(angle)) + model_on[k].mul_(math.sin(angle))

        return rotated_update


class Backdoor(Client):

    def __init__(self, client_id, model, dataset, indices, device, trigger_pattern = [[-.42, -.42, -.42, -.42, -.42], 
                                                                                      [-.42, 2.80, 2.80, 2.80, -.42], 
                                                                                      [-.42, 2.80, -.42, 2.80, -.42], 
                                                                                      [-.42, 2.80, -.42, 2.80, -.42], 
                                                                                      [-.42, 2.80, 2.80, 2.80, -.42], 
                                                                                      [-.42, -.42, -.42, -.42, -.42]], trigger_output = 0):
        super().__init__(client_id, model, dataset, indices, device)

        self.trigger_pattern = torch.tensor(trigger_pattern)    # Pattern that triggers the backdoor
        self.trigger_output = torch.tensor(trigger_output)      # Label model should flip to when pattern exists in the input image

    @staticmethod
    def add_trigger(tensor, trigger, random_offset = False):

        # print(f"Tensor shape: {tensor.shape}, trigger shape: {trigger.shape}")

        trigger_h, trigger_w = trigger.shape
        tensor_h, tensor_w = tensor.shape

        if (random_offset):
            h_off = random.randint(0, tensor_h - trigger_h)
            w_off = random.randint(0, tensor_w - trigger_w)
        else:
            h_off = 0
            w_off = 0

        tensor[h_off:h_off+trigger_h, w_off:w_off+trigger_w] = trigger

        return tensor

    # Consider training once per iteration (Either with backdoor or without. Not both)
    def train(self, epochs=1, lr=0.01):
        self.model.train()

        # Save initial weights
        initial_state = {k: v.clone() for k, v in self.model.state_dict().items()}
        
        self.trigger_output = self.trigger_output.to(self.device)

        optimizer = torch.optim.SGD(self.model.parameters(), lr=lr)
        for _ in range(epochs):
            for x, y in self.train_data:

                # Create backdoor input images
                x_bt = x.detach().clone()
                for image in x_bt:
                    image[0] = Backdoor.add_trigger(image[0], self.trigger_pattern)

                x, x_bt, y = x.to(self.device), x_bt.to(self.device), y.to(self.device)
                optimizer.zero_grad()

                # Train with backdoor
                output = self.model(x_bt)
                loss = F.cross_entropy(output, torch.full_like(y, self.trigger_output))
                loss.backward()
                optimizer.step()

                # Train normally
                output = self.model(x)
                loss = F.cross_entropy(output, y)
                loss.backward()
                optimizer.step()

        print(f"Backdoor update norm: {Client.state_dict_update_norm(initial_state, self.model.state_dict())}") 

        return self.model.state_dict()


class LabelFlipping(Client):
    #                                                                         {0, 1, 2, 3, 4, 5, 6, 7, 8, 9}
    def __init__(self, client_id, model, dataset, indices, device, labelmap = [8, 1, 5, 8, 1, 5, 8, 1, 8, 8]):
        super().__init__(client_id, model, dataset, indices, device)
        
        self.labelmap = torch.tensor(labelmap)

    def train(self, epochs=1, lr=0.01):
        self.model.train()

        # Save initial weights
        initial_state = {k: v.clone() for k, v in self.model.state_dict().items()}
        self.labelmap = self.labelmap.to(self.device)

        optimizer = torch.optim.SGD(self.model.parameters(), lr=lr)
        for _ in range(epochs):
            for x, y in self.train_data:
                x, y = x.to(self.device), y.to(self.device)
                optimizer.zero_grad()
                output = self.model(x)
                y = self.labelmap[y]
                loss = F.cross_entropy(output, y)
                loss.backward()
                optimizer.step()

        print(f"Label flipping model update norm: {Client.state_dict_update_norm(initial_state, self.model.state_dict())}") 

        return self.model.state_dict()
    
<<<<<<< HEAD
    def state_dict_update_norm(self, model_i, model_f):
        model_update_norm = 0 
        for k in model_f.keys():
            diff = model_f[k] - model_i[k]
            model_update_norm += torch.norm(diff).item() ** 2
        return model_update_norm ** 0.5

# Performs gradient ascent
# Gradient and model updates are normalized to prevent NaN values from appearing
# For a large round count, NaN values can still appear. 
# This happens due to the legitimate algorithm breaking with large values. 
class GradientAscent(Client):
    def __init__(self, client_id, model, dataset, indices, device, mal_angle = 0):
        super().__init__(client_id, model, dataset, indices, device)
        self.mal_angle = mal_angle * math.pi / 180

    def train(self, epochs=1, lr=0.01):
        self.model.train()
        optimizer = torch.optim.SGD(self.model.parameters(), lr=lr)

        initial_state = {k: v.clone() for k, v in self.model.state_dict().items()}

        # Train model honestly to get model update magnitude. 
        for _ in range(epochs):
            for x, y in self.train_data:
                x, y = x.to(self.device), y.to(self.device)
                optimizer.zero_grad()
                output = self.model(x)
                loss = F.cross_entropy(output, y)
                loss.backward()
                optimizer.step()

        # Calculate model update norm: 
        honest_state = {k: v.clone() for k, v in self.model.state_dict().items()}
        honest_update_norm = Client.state_dict_update_norm(initial_state, honest_state)
        
        # If trained honest model has nan, break out of here
        for k in honest_state.keys():
            if (torch.isnan(honest_state[k]).any()):
                return initial_state

        # Reset model from initial_state 
        self.model.load_state_dict(initial_state)

        max_norm = None

        # --- Gradient ascent --- #
        for _ in range(epochs):
            for x, y in self.train_data:
                x, y = x.to(self.device), y.to(self.device)
                optimizer.zero_grad()
                output = self.model(x)
                loss = F.cross_entropy(output, y)
                loss.backward()

                # Clip gradient so it doesn't explode
                if max_norm is None:
                    max_norm = torch.nn.utils.clip_grad_norm_(self.model.parameters(), max_norm=1e6)
                else: 
                    torch.nn.utils.clip_grad_norm_(self.model.parameters(), max_norm=max_norm)

                # Reverse gradients
                for param in self.model.parameters():
                    if param.grad is not None:
                        param.grad *= -1

                optimizer.step()

        # --- Normalize model updates --- #
        mal_state = {k: v.clone() for k, v in self.model.state_dict().items()}
        if (self.mal_angle == 0):
            #normalize model update to the same magnitude as honest update
            (norm_state, scale) = Client.state_dict_normalize(initial_state, mal_state, honest_update_norm)
            print(f"Grad ascent norm: {Client.state_dict_update_norm(initial_state, mal_state)}, scale: {scale}")

            # Return honest update if mal update has nan
            if (torch.isnan(torch.tensor(scale))):
                return honest_state
            # If honest update is larger than malicious update, don't upscale malicious update
            if (scale > 1):
                return self.model.state_dict()
            else:    
                for k in norm_state.keys():
                    if (torch.isnan(norm_state[k]).any()):
                        return honest_state
                return norm_state
        # If set cosine angle, normalize magniude and modify angle
        else: 
            return Client.state_dict_rotate(initial_state, honest_state, mal_state, self.mal_angle)

    
# Gradient ascent without the normalization
# Breaks model because model parameters blow up while training batches. This is why normalization is needed in the code above
# Not good because too obvious, sending nan parameters to central server as a malicious update is boring
class GradientAscentNoScale(Client):
    def __init__(self, client_id, model, dataset, indices, device):
        super().__init__(client_id, model, dataset, indices, device)

    def train(self, epochs=1, lr=0.01):
        self.model.train()

        # Save given model to calculate negative update later
        initial_state = {k: v.clone() for k, v in self.model.state_dict().items()}

        optimizer = torch.optim.SGD(self.model.parameters(), lr=lr)
        for epoch in range(epochs):
            for batch_idx, (x, y) in enumerate(self.train_data):
                x, y = x.to(self.device), y.to(self.device)
                optimizer.zero_grad()
                output = self.model(x)
                loss = F.cross_entropy(output, y)
                loss.backward()

                # Negate gradients for gradient ascent
                for param in self.model.parameters():
                    if param.grad is not None:
                        param.grad *= -1

                optimizer.step()

        print(f"GradientAscent model update norm: {Client.state_dict_update_norm(initial_state, self.model.state_dict())}") 
        
        return self.model.state_dict()

# Flips the model update in the opposite direction
class SignFlipping(Client):
    def __init__(self, client_id, model, dataset, indices, device):
        super().__init__(client_id, model, dataset, indices, device)

    def train(self, epochs=1, lr=0.01):
        self.model.train()

        # Save given model to calculate negative update later
        initial_state = {k: v.clone() for k, v in self.model.state_dict().items()}

        optimizer = torch.optim.SGD(self.model.parameters(), lr=lr)
        for _ in range(epochs):
            for x, y in self.train_data:
                x, y = x.to(self.device), y.to(self.device)
                optimizer.zero_grad()
                output = self.model(x)
                loss = F.cross_entropy(output, y)
                loss.backward()
                optimizer.step()

        # flip model update
        flipped_state = {}
        for k in self.model.state_dict().keys():
            delta = self.model.state_dict()[k] - initial_state[k]
            flipped_state[k] = initial_state[k] - delta 

        print(f"SignFlipping model update norm: {Client.state_dict_update_norm(initial_state, flipped_state)}") 

        return flipped_state


=======
    def test(self, test_loader):
        """
        Test the local model on the test dataset.
        """
        self.model.to(self.device)
        self.model.eval()
        correct = 0
        total = 0
        with torch.no_grad():
            for x, y in test_loader:
                x, y = x.to(self.device), y.to(self.device)
                outputs = self.model(x) 
                _, predicted = torch.max(outputs.data, 1)
                total += y.size(0)
                correct += (predicted == y).sum().item()
        accuracy = 100 * correct / total
        print(f"Client {self.id} Test Accuracy: {accuracy:.4f}%")
        return accuracy
>>>>>>> a31e96b1

class MaliciousClient(Client):
    """"
    Simulation of a malicious client in a federated learning.
    This client injects attacks during model training.
    """
    def __init__(self, client_id, model, dataset, indices, device):
        super().__init__(client_id, model, dataset, indices, device)

    def train(self, epochs=1, lr=0.01):
        self.model.train()
        optimizer = torch.optim.SGD(self.model.parameters(), lr=lr)
        for _ in range(epochs):
            for x, y in self.train_data:
                x, y = x.to(self.device), y.to(self.device)
                optimizer.zero_grad()
                output = self.model(x)
                loss = F.cross_entropy(output, y)
                # Basic attack: reverse the gradient for malicious behavior
                loss.backward()
                optimizer.step()

        # Dummy attack: arbitrarily scale model parameters (malicious update)
        with torch.no_grad():
            for p in self.model.parameters():
                p.data *= 5.0  # exaggerate the model weights
            return self.model.state_dict()
    
class P2PClient(Client):
    """
    Simulation of a P2P client in federated learning.
    """
    def __init__(self, client_id, model, dataset, indices, device):
        super().__init__(client_id, model, dataset, indices, device)
        self.prev_params = None

    def store_local_update(self):
        self.prev_params = [p.clone().detach() for p in self.model.parameters()]

    def get_local_update(self):
        return torch.cat([(p.data - prev).view(-1) for p, prev in zip(self.model.parameters(), self.prev_params)])
    
    def extract_update(self, peer):
        """
        Compute the update vector of a peer using the peer's own stored parameters.
        """
        return [(param.data - old_param).detach().clone()
                for param, old_param in zip(peer.model.parameters(), peer.prev_params)]


    def aggregate_models(self, peer_models, weights):
        """
        Aggregate models from peers using a weighted sum.
        """
        new_params = [torch.zeros_like(p) for p in self.model.parameters()]
        for peer_id, peer_model in peer_models.items():
            w = weights[peer_id]
            for i, param in enumerate(peer_model.parameters()):
                new_params[i] += w * param.data
        for p, new in zip(self.model.parameters(), new_params):
            p.data.copy_(new)


class P2PFLTrustClient(P2PClient):
    """
    Simulation of a P2P Client with trust scores in FL.
    """
    def __init__(self, client_id, model, dataset, indices, device):
        super().__init__(client_id, model, dataset, indices, device)
        self.prev_params = None  
        self.trust_history = {}

    def aggregate_models(self, peer_clients, weights):
        """
        Aggregate models from peers using a weighted sum based on trust scores.
        """
        # Compute the local update
        g_self = self.get_local_update()
        g_self_norm = torch.norm(g_self)

        trust_scores = {}
        translated_updates = {}

        # Compute trust scores and translated updates
        for pid, peer in peer_clients.items():
            if pid == self.id:
                continue  

            peer_prev_params = peer.prev_params
            peer_curr_params = list(peer.model.parameters())
            delta_peer = [curr.data - prev for curr, prev in zip(peer_curr_params, peer_prev_params)]

            # Translate peer update to local context
            translated = [p.data + delta for p, delta in zip(self.model.parameters(), delta_peer)]
            translated_update = [t - p.data for t, p in zip(translated, self.
            model.parameters())]

            g_peer = torch.cat([u.view(-1) for u in translated_update])

            g_peer_norm = torch.norm(g_peer)
            if g_peer_norm > 0 and g_self_norm > 0:
                cosine_sim = torch.dot(g_peer, g_self) / (g_peer_norm * g_self_norm)
                trust_scores[pid] = F.relu(cosine_sim).item()
            else:
                trust_scores[pid] = 0.0

            translated_updates[pid] = translated_update

        # Update trust history
        for pid, score in trust_scores.items():
            if pid not in self.trust_history:
                self.trust_history[pid] = []
            self.trust_history[pid].append(score)

        weighted_sum = [torch.zeros_like(p) for p in self.model.parameters()]
        total_weight = sum(trust_scores[pid] * weights[pid] for pid in trust_scores)

        if total_weight < 1e-10:
            print(f"Client {self.id} skipping aggregation (total trust weight too small).")
            return

        for pid, update in translated_updates.items():
            if pid not in trust_scores or trust_scores[pid] < TRUST_THRESHOLD:
                continue
            weight = trust_scores[pid] * weights[pid]
            for i in range(len(weighted_sum)):
                weighted_sum[i] += weight * update[i]

        for p, delta in zip(self.model.parameters(), weighted_sum):
            p.data += delta / total_weight

class P2PFLTrustTrackingClient(P2PClient):
    def __init__(self, client_id, model, dataset, indices, device):
        super().__init__(client_id, model, dataset, indices, device)
        self.prev_params = None  
        self.trust_history = defaultdict(list)

    def aggregate_models(self, peer_clients, weights):
        g_self = self.get_local_update()
        g_self_norm = torch.norm(g_self).clamp(min=1e-8)

        trust_scores = {}
        translated_updates = {}

        for pid, peer in peer_clients.items():
            if pid == self.id:
                continue

            delta_peer = [curr.data - prev for curr, prev in zip(peer.model.parameters(), peer.prev_params)]
            g_peer = torch.cat([u.view(-1) for u in delta_peer])
            g_peer_norm = torch.norm(g_peer).clamp(min=1e-8)

            cosine_sim = torch.dot(g_peer, g_self) / (g_peer_norm * g_self_norm)
            raw_score = F.relu(cosine_sim).item()

            self.trust_history[pid].append(raw_score)
            low_count = sum(1 for s in self.trust_history[pid] if s < TRUST_THRESHOLD)

            adjusted_score = raw_score
            if low_count >= LOW_TRUST_COUNT_THRESHOLD:
                adjusted_score *= 0.1  # penalty for repeated low trust

            trust_scores[pid] = adjusted_score
            translated_updates[pid] = delta_peer

        weighted_sum = [torch.zeros_like(p) for p in self.model.parameters()]
        total_weight = sum(trust_scores[pid] * weights[pid] for pid in trust_scores if trust_scores[pid] >= LOW_TRUST_SCORE)

        if total_weight < 1e-10:
            print(f"Client {self.id} skipping aggregation (total trust weight too small).")
            return

        for pid, update in translated_updates.items():
            if trust_scores[pid] < LOW_TRUST_SCORE:
                continue
            weight = trust_scores[pid] * weights[pid]
            for i in range(len(weighted_sum)):
                weighted_sum[i] += weight * update[i]

        for p, delta in zip(self.model.parameters(), weighted_sum):
            p.data += delta / total_weight



class MaliciousP2PFLTrustClient(P2PFLTrustClient):
    """"
    Simulation of a malicious client in a federated learning.
    This client injects attacks during model training.
    """
    def __init__(self, client_id, model, dataset, indices, device):
        super().__init__(client_id, model, dataset, indices, device)

    def train(self, epochs=1, lr=0.01):
        self.model.train()
        optimizer = torch.optim.SGD(self.model.parameters(), lr=lr)
        for _ in range(epochs):
            for x, y in self.train_data:
                x, y = x.to(self.device), y.to(self.device)
                optimizer.zero_grad()
                output = self.model(x)
                loss = F.cross_entropy(output, y)
                # Basic attack: reverse the gradient for malicious behavior
                loss.backward()
                optimizer.step()

        # Dummy attack: arbitrarily scale model parameters (malicious update)
        with torch.no_grad():
            for p in self.model.parameters():
                p.data *= 5.0  # exaggerate the model weights
            return self.model.state_dict()
    
<|MERGE_RESOLUTION|>--- conflicted
+++ resolved
@@ -41,6 +41,26 @@
         print(f"Honest model update norm: {Client.state_dict_update_norm(initial_state, self.model.state_dict())}") 
 
         return self.model.state_dict()
+      
+    def test(self, test_loader):
+        """
+        Test the local model on the test dataset.
+        """
+        self.model.to(self.device)
+        self.model.eval()
+        correct = 0
+        total = 0
+        with torch.no_grad():
+            for x, y in test_loader:
+                x, y = x.to(self.device), y.to(self.device)
+                outputs = self.model(x) 
+                _, predicted = torch.max(outputs.data, 1)
+                total += y.size(0)
+                correct += (predicted == y).sum().item()
+        accuracy = 100 * correct / total
+        print(f"Client {self.id} Test Accuracy: {accuracy:.4f}%")
+        return accuracy
+      
     
     # Takes a initial model state_dict and the model state_dict after an update. Calculates the magnitude of the update. 
     @staticmethod
@@ -200,6 +220,7 @@
         print(f"Backdoor update norm: {Client.state_dict_update_norm(initial_state, self.model.state_dict())}") 
 
         return self.model.state_dict()
+      
 
 
 class LabelFlipping(Client):
@@ -231,7 +252,6 @@
 
         return self.model.state_dict()
     
-<<<<<<< HEAD
     def state_dict_update_norm(self, model_i, model_f):
         model_update_norm = 0 
         for k in model_f.keys():
@@ -388,27 +408,6 @@
         return flipped_state
 
 
-=======
-    def test(self, test_loader):
-        """
-        Test the local model on the test dataset.
-        """
-        self.model.to(self.device)
-        self.model.eval()
-        correct = 0
-        total = 0
-        with torch.no_grad():
-            for x, y in test_loader:
-                x, y = x.to(self.device), y.to(self.device)
-                outputs = self.model(x) 
-                _, predicted = torch.max(outputs.data, 1)
-                total += y.size(0)
-                correct += (predicted == y).sum().item()
-        accuracy = 100 * correct / total
-        print(f"Client {self.id} Test Accuracy: {accuracy:.4f}%")
-        return accuracy
->>>>>>> a31e96b1
-
 class MaliciousClient(Client):
     """"
     Simulation of a malicious client in a federated learning.
